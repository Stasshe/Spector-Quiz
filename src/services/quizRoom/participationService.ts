--- conflicted
+++ resolved
@@ -168,16 +168,12 @@
     
     // まず、ユーザー自身のルーム情報をクリア（エラーが発生しても最低限これは行う）
     try {
-<<<<<<< HEAD
       writeMonitor.logOperation(
         'updateDoc',
         `users/${userId}`,
         'ルーム退出時のユーザー情報クリア'
       );
       await updateDoc(doc(db, 'users', userId), {
-=======
-      await updateDoc(doc(usersDb, 'users', userId), {
->>>>>>> 8a993bdb
         currentRoomId: null
       });
       console.log(`[leaveRoomService] ユーザー(${userId})のルーム情報をクリアしました`);
@@ -208,16 +204,12 @@
       const updatePromises = participantIds.map(async (pid) => {
         if (pid !== userId) { // 自分自身は既にクリア済み
           try {
-<<<<<<< HEAD
             writeMonitor.logOperation(
               'updateDoc',
               `users/${pid}`,
               'リーダー退出時の参加者情報クリア'
             );
             await updateDoc(doc(db, 'users', pid), {
-=======
-            await updateDoc(doc(usersDb, 'users', pid), {
->>>>>>> 8a993bdb
               currentRoomId: null
             });
           } catch (err) {
