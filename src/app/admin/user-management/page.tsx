'use client';

<<<<<<< HEAD
import { db } from '@/config/firebase';
=======
import { useState, useEffect } from 'react';
import { db, usersDb } from '@/config/firebase';
import { collection, getDocs, query, orderBy, limit, doc, updateDoc, deleteDoc, getDoc } from 'firebase/firestore';
import { User } from '@/types/user';
>>>>>>> 8a993bdb
import { useAuth } from '@/context/AuthContext';
import { User } from '@/types/user';
import { collection, doc, getDocs, updateDoc } from 'firebase/firestore';
import { useEffect, useState } from 'react';

// Firebaseドキュメント情報を含む拡張ユーザータイプ
interface UserWithFirestoreId extends User {
  firestoreId: string;
}

export default function UserManagement() {
  const { currentUser } = useAuth();
  const [users, setUsers] = useState<UserWithFirestoreId[]>([]);
  const [loading, setLoading] = useState(true);
  const [error, setError] = useState<string | null>(null);
  const [searchTerm, setSearchTerm] = useState('');
  const [selectedUser, setSelectedUser] = useState<UserWithFirestoreId | null>(null);
  const [isModalOpen, setIsModalOpen] = useState(false);
  const [page, setPage] = useState(1);
  const [totalPages, setTotalPages] = useState(1);
  const pageSize = 10;

  // 日付フォーマット用関数
  const formatDate = (timestamp: any) => {
    if (!timestamp) return '不明';
    const date = timestamp.toDate();
    return new Intl.DateTimeFormat('ja-JP', {
      year: 'numeric',
      month: '2-digit',
      day: '2-digit',
      hour: '2-digit',
      minute: '2-digit'
    }).format(date);
  };

  // ユーザーデータ取得
  useEffect(() => {
    async function fetchUsers() {
      try {
        setLoading(true);
<<<<<<< HEAD
        const usersSnapshot = await getDocs(collection(db, 'users'));
=======
        const usersQuery = query(
          collection(usersDb, 'users'),
          orderBy('lastLoginAt', 'desc')
        );
        
        const usersSnapshot = await getDocs(usersQuery);
>>>>>>> 8a993bdb
        let allUsers = usersSnapshot.docs.map(doc => ({
          ...doc.data(),
          userId: doc.data().userId || doc.id,
          firestoreId: doc.id
        })) as UserWithFirestoreId[];
        
        // 検索フィルター
        if (searchTerm) {
          const searchLower = searchTerm.toLowerCase();
          allUsers = allUsers.filter(user => 
            user.userId.toLowerCase().includes(searchLower) || 
            user.username.toLowerCase().includes(searchLower)
          );
        }
        
        // ページネーション用に総ページ数を計算
        setTotalPages(Math.ceil(allUsers.length / pageSize));
        
        // 現在のページのユーザーのみ表示
        const startIndex = (page - 1) * pageSize;
        const endIndex = startIndex + pageSize;
        const paginatedUsers = allUsers.slice(startIndex, endIndex);
        
        setUsers(paginatedUsers);
        setLoading(false);
      } catch (err) {
        console.error('Error fetching users:', err);
        setError('ユーザーデータの取得中にエラーが発生しました');
        setLoading(false);
      }
    }
    
    fetchUsers();
  }, [searchTerm, page]);

  // ユーザー詳細を表示
  const viewUserDetails = (user: UserWithFirestoreId) => {
    setSelectedUser(user);
    setIsModalOpen(true);
  };
  
  // モーダル閉じる
  const closeModal = () => {
    setSelectedUser(null);
    setIsModalOpen(false);
  };
  
  // ユーザーのランク更新
  const updateUserRank = async (userId: string, rank: string) => {
    if (!currentUser) {
      setError('操作するには管理者権限が必要です');
      return;
    }
    
    try {
      // まずユーザーのfirestoreIdを見つける
      const targetUser = users.find(user => user.userId === userId);
      if (!targetUser || !targetUser.firestoreId) {
        setError('ユーザーが見つかりません');
        return;
      }
      
      const userRef = doc(usersDb, 'users', targetUser.firestoreId);
      await updateDoc(userRef, { rank });
      
      // ローカルの状態を更新
      setUsers(prevUsers => 
        prevUsers.map(user => 
          user.userId === userId ? { ...user, rank } : user
        )
      );
      
      // 詳細表示中のユーザーの場合は、選択されたユーザー情報も更新
      if (selectedUser && selectedUser.userId === userId) {
        setSelectedUser({ ...selectedUser, rank });
      }
      
      setError(null);
    } catch (err) {
      console.error('Error updating user rank:', err);
      setError('ユーザーランクの更新中にエラーが発生しました');
    }
  };

  return (
    <div>
      <h1 className="text-2xl font-bold mb-6">ユーザー管理</h1>
      
      {error && (
        <div className="bg-red-100 border border-red-400 text-red-700 px-4 py-3 rounded mb-4">
          <p>{error}</p>
        </div>
      )}
      
      {/* 検索バー */}
      <div className="mb-6">
        <div className="relative w-full md:w-96">
          <input
            type="text"
            placeholder="ユーザーID・名前で検索"
            value={searchTerm}
            onChange={(e) => setSearchTerm(e.target.value)}
            className="w-full border border-gray-300 rounded-md py-2 px-4 pl-10 focus:outline-none focus:ring-2 focus:ring-indigo-500"
          />
          <div className="absolute inset-y-0 left-0 flex items-center pl-3">
            <svg className="h-5 w-5 text-gray-400" fill="none" viewBox="0 0 24 24" stroke="currentColor">
              <path strokeLinecap="round" strokeLinejoin="round" strokeWidth={2} d="M21 21l-6-6m2-5a7 7 0 11-14 0 7 7 0 0114 0z" />
            </svg>
          </div>
        </div>
      </div>
      
      {loading ? (
        <div className="flex justify-center items-center h-64">
          <div className="animate-pulse text-xl">データを読み込み中...</div>
        </div>
      ) : (
        <>
          <div className="overflow-x-auto">
            <table className="min-w-full bg-white border">
              <thead>
                <tr className="bg-gray-100 text-gray-600 uppercase text-sm leading-normal">
                  <th className="py-3 px-6 text-left">ユーザーID</th>
                  <th className="py-3 px-6 text-left">ユーザー名</th>
                  <th className="py-3 px-6 text-center">ランク</th>
                  <th className="py-3 px-6 text-center">経験値</th>
                  <th className="py-3 px-6 text-center">最終ログイン</th>
                  <th className="py-3 px-6 text-center">操作</th>
                </tr>
              </thead>
              <tbody className="text-gray-600">
                {users.map((user) => (
                  <tr key={user.userId} className="border-b hover:bg-gray-50">
                    <td className="py-3 px-6">{user.userId}</td>
                    <td className="py-3 px-6">{user.username}</td>
                    <td className="py-3 px-6 text-center">{user.rank}</td>
                    <td className="py-3 px-6 text-center">{user.exp}</td>
                    <td className="py-3 px-6 text-center">
                      <button
                        onClick={() => viewUserDetails(user)}
                        className="bg-blue-600 hover:bg-blue-700 text-white font-medium py-1 px-2 rounded text-xs"
                      >
                        詳細
                      </button>
                    </td>
                  </tr>
                ))}
                {users.length === 0 && (
                  <tr>
                    <td colSpan={6} className="py-4 px-6 text-center">ユーザーが見つかりません</td>
                  </tr>
                )}
              </tbody>
            </table>
          </div>
          
          {/* ページネーション */}
          {totalPages > 1 && (
            <div className="flex justify-center items-center mt-6">
              <nav className="relative z-0 inline-flex rounded-md shadow-sm -space-x-px">
                <button
                  onClick={() => setPage(prev => Math.max(prev - 1, 1))}
                  disabled={page === 1}
                  className={`relative inline-flex items-center px-2 py-2 rounded-l-md border border-gray-300 bg-white text-sm font-medium ${
                    page === 1 ? 'text-gray-300 cursor-not-allowed' : 'text-gray-500 hover:bg-gray-50'
                  }`}
                >
                  前へ
                </button>
                
                {Array.from({ length: totalPages }).map((_, index) => (
                  <button
                    key={index}
                    onClick={() => setPage(index + 1)}
                    className={`relative inline-flex items-center px-4 py-2 border border-gray-300 text-sm font-medium ${
                      page === index + 1 
                      ? 'bg-indigo-600 text-white' 
                      : 'bg-white text-gray-700 hover:bg-gray-50'
                    }`}
                  >
                    {index + 1}
                  </button>
                ))}
                
                <button
                  onClick={() => setPage(prev => Math.min(prev + 1, totalPages))}
                  disabled={page === totalPages}
                  className={`relative inline-flex items-center px-2 py-2 rounded-r-md border border-gray-300 bg-white text-sm font-medium ${
                    page === totalPages ? 'text-gray-300 cursor-not-allowed' : 'text-gray-500 hover:bg-gray-50'
                  }`}
                >
                  次へ
                </button>
              </nav>
            </div>
          )}
        </>
      )}
      
      {/* ユーザー詳細モーダル */}
      {isModalOpen && selectedUser && (
        <div className="fixed inset-0 bg-gray-600 bg-opacity-50 flex items-center justify-center z-50">
          <div className="bg-white rounded-lg shadow-xl w-full max-w-2xl mx-4">
            <div className="flex justify-between items-center p-6 border-b">
              <h3 className="text-xl font-semibold">ユーザー詳細</h3>
              <button onClick={closeModal} className="text-gray-400 hover:text-gray-500">
                <svg className="h-6 w-6" fill="none" viewBox="0 0 24 24" stroke="currentColor">
                  <path strokeLinecap="round" strokeLinejoin="round" strokeWidth={2} d="M6 18L18 6M6 6l12 12" />
                </svg>
              </button>
            </div>
            
            <div className="p-6">
              <div className="grid grid-cols-1 md:grid-cols-2 gap-4 mb-6">
                <div>
                  <h4 className="text-sm font-medium text-gray-500">ユーザーID</h4>
                  <p className="text-lg">{selectedUser.userId}</p>
                </div>
                <div>
                  <h4 className="text-sm font-medium text-gray-500">ユーザー名</h4>
                  <p className="text-lg">{selectedUser.username}</p>
                </div>
                <div>
                  <h4 className="text-sm font-medium text-gray-500">ランク</h4>
                  <div className="flex items-center">
                    <p className="text-lg mr-2">{selectedUser.rank}</p>
                    <select
                      onChange={(e) => updateUserRank(selectedUser.userId, e.target.value)}
                      value={selectedUser.rank}
                      className="border border-gray-300 rounded px-2 py-1 text-sm"
                    >
                      <option value="ビギナー">ビギナー</option>
                      <option value="アドバンスド">アドバンスド</option>
                      <option value="エキスパート">エキスパート</option>
                      <option value="マスター">マスター</option>
                      <option value="管理者">管理者</option>
                    </select>
                  </div>
                </div>
                <div>
                  <h4 className="text-sm font-medium text-gray-500">経験値</h4>
                  <p className="text-lg">{selectedUser.exp}</p>
                </div>
              </div>
              
              <h4 className="font-medium text-lg mb-3">統計情報</h4>
              
              <div className="grid grid-cols-1 md:grid-cols-3 gap-4 mb-6">
                <div className="bg-gray-50 p-3 rounded">
                  <h5 className="text-sm text-gray-500">回答数</h5>
                  <p className="text-lg">{selectedUser.stats?.totalAnswered || 0}</p>
                </div>
                <div className="bg-gray-50 p-3 rounded">
                  <h5 className="text-sm text-gray-500">正解数</h5>
                  <p className="text-lg">{selectedUser.stats?.correctAnswers || 0}</p>
                </div>
                <div className="bg-gray-50 p-3 rounded">
                  <h5 className="text-sm text-gray-500">正答率</h5>
                  <p className="text-lg">
                    {selectedUser.stats?.totalAnswered
                      ? Math.round((selectedUser.stats.correctAnswers / selectedUser.stats.totalAnswered) * 100)
                      : 0}%
                  </p>
                </div>
              </div>
              
              <h4 className="font-medium text-lg mb-3">ジャンル別統計</h4>
              
              <div className="overflow-y-auto max-h-60">
                <table className="min-w-full bg-white border">
                  <thead>
                    <tr className="bg-gray-100 text-gray-600 text-sm leading-normal">
                      <th className="py-2 px-4 text-left">ジャンル</th>
                      <th className="py-2 px-4 text-center">回答数</th>
                      <th className="py-2 px-4 text-center">正解数</th>
                      <th className="py-2 px-4 text-center">正答率</th>
                    </tr>
                  </thead>
                  <tbody className="text-gray-600">
                    {selectedUser.stats && selectedUser.stats.genres ? 
                      Object.entries(selectedUser.stats.genres).map(([genreId, data]) => (
                        <tr key={genreId} className="border-b">
                          <td className="py-2 px-4">{genreId}</td>
                          <td className="py-2 px-4 text-center">{data.totalAnswered}</td>
                          <td className="py-2 px-4 text-center">{data.correctAnswers}</td>
                          <td className="py-2 px-4 text-center">
                            {data.totalAnswered ? Math.round((data.correctAnswers / data.totalAnswered) * 100) : 0}%
                          </td>
                        </tr>
                      ))
                    : (
                      <tr>
                        <td colSpan={4} className="py-4 px-6 text-center">ジャンル別データがありません</td>
                      </tr>
                    )}
                  </tbody>
                </table>
              </div>
            </div>
            
            <div className="flex justify-end px-6 py-4 border-t">
              <button 
                onClick={closeModal}
                className="bg-gray-500 hover:bg-gray-600 text-white font-medium py-2 px-4 rounded"
              >
                閉じる
              </button>
            </div>
          </div>
        </div>
      )}
    </div>
  );
}<|MERGE_RESOLUTION|>--- conflicted
+++ resolved
@@ -1,13 +1,9 @@
 'use client';
 
-<<<<<<< HEAD
-import { db } from '@/config/firebase';
-=======
 import { useState, useEffect } from 'react';
 import { db, usersDb } from '@/config/firebase';
 import { collection, getDocs, query, orderBy, limit, doc, updateDoc, deleteDoc, getDoc } from 'firebase/firestore';
 import { User } from '@/types/user';
->>>>>>> 8a993bdb
 import { useAuth } from '@/context/AuthContext';
 import { User } from '@/types/user';
 import { collection, doc, getDocs, updateDoc } from 'firebase/firestore';
@@ -48,16 +44,12 @@
     async function fetchUsers() {
       try {
         setLoading(true);
-<<<<<<< HEAD
-        const usersSnapshot = await getDocs(collection(db, 'users'));
-=======
         const usersQuery = query(
           collection(usersDb, 'users'),
           orderBy('lastLoginAt', 'desc')
         );
         
         const usersSnapshot = await getDocs(usersQuery);
->>>>>>> 8a993bdb
         let allUsers = usersSnapshot.docs.map(doc => ({
           ...doc.data(),
           userId: doc.data().userId || doc.id,
