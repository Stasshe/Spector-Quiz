--- conflicted
+++ resolved
@@ -59,36 +59,10 @@
       }
       
       if (user) {
-<<<<<<< HEAD
-        try {
-          const userDocRef = doc(db, 'users', user.uid);
-          const userDoc = await getDoc(userDocRef);
-          
-          if (userDoc.exists()) {
-            const userData = userDoc.data() as User;
-            setUserProfile({
-              userId: userData.userId,
-              username: userData.username,
-              iconId: userData.iconId,
-              exp: userData.exp,
-              rank: userData.rank,
-              stats: userData.stats,
-              isAdmin: userData.userId === "100000" // ユーザーIDが100000なら管理者権限を付与
-            });
-            
-          } else {
-            console.warn('User document does not exist for uid:', user.uid);
-            setUserProfile(null);
-          }
-        } catch (error) {
-          console.error('Error fetching user profile:', error);
-          setUserProfile(null);
-=======
         // メインプロジェクトにユーザーがいない場合のみUsersプロジェクトのユーザーを使用
         if (!auth.currentUser) {
           setCurrentUser(user);
           await handleUserProfile(user.uid);
->>>>>>> 8a993bdb
         }
       } else {
         // Users認証がなくなった場合
@@ -145,8 +119,6 @@
     };
   }, []);
 
-<<<<<<< HEAD
-=======
   // アプリケーション終了時にユーザーをオフラインに設定
   useEffect(() => {
     const handleBeforeUnload = async () => {
@@ -181,7 +153,6 @@
     };
   }, []);
 
->>>>>>> 8a993bdb
   // 次のユーザーIDを生成する関数（6桁）
   const generateNextUserId = async (): Promise<string> => {
     try {
@@ -309,7 +280,9 @@
       if (usersAuth.currentUser) {
         const userRef = doc(usersDb, 'users', usersAuth.currentUser.uid);
         await setDoc(userRef, {
+          isOnline: false,
           currentRoomId: null,
+          lastLoginAt: serverTimestamp()
         }, { merge: true });
       }
       
